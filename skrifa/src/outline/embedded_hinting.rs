--- conflicted
+++ resolved
@@ -42,15 +42,11 @@
         /// If true, prevents adjustment of the outline in the horizontal
         /// direction and preserves inter-glyph spacing.
         ///
-<<<<<<< HEAD
-        /// This has no corresponding setting in FreeType.
-=======
         /// This is useful for performing layout without concern that hinting
         /// will modify the advance width of a glyph. Specifically, it means
         /// that layout will not require evaluation of glyph outlines.
         ///
         /// FreeType has no corresponding setting.
->>>>>>> 5872e737
         preserve_linear_metrics: bool,
     },
 }
