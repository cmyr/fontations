//! Segments and edges for one dimension of an outline.

use super::{
    metrics::ScaledWidth,
    outline::{Direction, Orientation, Point},
};
use crate::collections::SmallVec;

/// Maximum number of segments and edges stored inline.
///
/// See <https://gitlab.freedesktop.org/freetype/freetype/-/blob/57617782464411201ce7bbc93b086c1b4d7d84a5/src/autofit/afhints.h#L306>
const MAX_INLINE_SEGMENTS: usize = 18;
const MAX_INLINE_EDGES: usize = 12;

/// Either horizontal or vertical.
///
/// A type alias because it's used as an index.
pub type Dimension = usize;

/// Segments and edges for one dimension of an outline.
///
/// See <https://gitlab.freedesktop.org/freetype/freetype/-/blob/57617782464411201ce7bbc93b086c1b4d7d84a5/src/autofit/afhints.h#L309>
#[derive(Clone, Default, Debug)]
pub struct Axis {
    /// Either horizontal or vertical.
    pub dim: Dimension,
    /// Depends on dimension and outline orientation.
    pub major_dir: Direction,
    /// Collection of segments for the axis.
    pub segments: SmallVec<Segment, MAX_INLINE_SEGMENTS>,
    /// Collection of edges for the axis.
    pub edges: SmallVec<Edge, MAX_INLINE_EDGES>,
}

impl Axis {
    /// X coordinates, i.e. vertical segments and edges.
    pub const HORIZONTAL: Dimension = 0;
    /// Y coordinates, i.e. horizontal segments and edges.
    pub const VERTICAL: Dimension = 1;
}

impl Axis {
    pub fn new(dim: Dimension, orientation: Option<Orientation>) -> Self {
        let mut axis = Self::default();
        axis.reset(dim, orientation);
        axis
    }

    pub fn reset(&mut self, dim: Dimension, orientation: Option<Orientation>) {
        self.dim = dim;
        self.major_dir = match (dim, orientation) {
            (Self::HORIZONTAL, Some(Orientation::Clockwise)) => Direction::Down,
            (Self::VERTICAL, Some(Orientation::Clockwise)) => Direction::Right,
            (Self::HORIZONTAL, _) => Direction::Up,
            (Self::VERTICAL, _) => Direction::Left,
            _ => Direction::None,
        };
        self.segments.clear();
    }
}

impl Axis {
    /// Inserts the given edge into the sorted edge list.
    ///
    /// See <https://gitlab.freedesktop.org/freetype/freetype/-/blob/57617782464411201ce7bbc93b086c1b4d7d84a5/src/autofit/afhints.c#L197>
    pub fn insert_edge(&mut self, edge: Edge, top_to_bottom_hinting: bool) {
<<<<<<< HEAD
        // First push a new default edge
=======
>>>>>>> b2b28bdf
        self.edges.push(edge);
        let edges = self.edges.as_mut_slice();
        // If this is the first edge, we're done.
        if edges.len() == 1 {
            return;
        }
        // Now move it into place
        let mut ix = edges.len() - 1;
        while ix > 0 {
            let prev_ix = ix - 1;
            let prev_fpos = edges[prev_ix].fpos;
            if (top_to_bottom_hinting && prev_fpos > edge.fpos)
                || (!top_to_bottom_hinting && prev_fpos < edge.fpos)
            {
                break;
            }
            // Edges with the same position and minor direction should appear
            // before those with the major direction
            if prev_fpos == edge.fpos && edge.dir == self.major_dir {
                break;
            }
            let prev_edge = edges[prev_ix];
            edges[ix] = prev_edge;
            ix -= 1;
        }
        edges[ix] = edge;
    }

    /// Links the given segment and edge.
    pub fn append_segment_to_edge(&mut self, segment_ix: usize, edge_ix: usize) {
        let edge = &mut self.edges[edge_ix];
        let first_ix = edge.first_ix;
        let last_ix = edge.last_ix;
        edge.last_ix = segment_ix as u16;
        let segment = &mut self.segments[segment_ix];
        segment.edge_next_ix = Some(first_ix);
        self.segments[last_ix as usize].edge_next_ix = Some(segment_ix as u16);
    }
}

/// Sequence of points with a single dominant direction.
///
/// See <https://gitlab.freedesktop.org/freetype/freetype/-/blob/57617782464411201ce7bbc93b086c1b4d7d84a5/src/autofit/afhints.h#L262>
#[derive(Copy, Clone, PartialEq, Eq, Debug, Default)]
pub(crate) struct Segment {
    /// Flags describing the properties of the segment.
    pub flags: u8,
    /// Dominant direction of the segment.
    pub dir: Direction,
    /// Position of the segment.
    pub pos: i16,
    /// Deviation from segment position.
    pub delta: i16,
    /// Minimum coordinate of the segment.
    pub min_coord: i16,
    /// Maximum coordinate of the segment.
    pub max_coord: i16,
    /// Hinted segment height.
    pub height: i16,
    /// Used during stem matching.
    pub score: i32,
    /// Index of best candidate for a stem link.
    pub link_ix: Option<u16>,
    /// Index of best candidate for a serif link.
    pub serif_ix: Option<u16>,
    /// Index of first point in the outline.
    pub first_ix: u16,
    /// Index of last point in the outline.
    pub last_ix: u16,
    /// Index of edge that is associated with the segment.
    pub edge_ix: Option<u16>,
    /// Index of next segment in edge's segment list.
    pub edge_next_ix: Option<u16>,
}

/// Segment flags.
///
/// Note: these are the same as edge flags.
///
/// See <https://gitlab.freedesktop.org/freetype/freetype/-/blob/57617782464411201ce7bbc93b086c1b4d7d84a5/src/autofit/afhints.h#L227>
impl Segment {
    pub const NORMAL: u8 = 0;
    pub const ROUND: u8 = 1;
    pub const SERIF: u8 = 2;
    pub const DONE: u8 = 4;
    pub const NEUTRAL: u8 = 8;
}

impl Segment {
    pub fn first(&self) -> usize {
        self.first_ix as usize
    }

    pub fn first_point<'a>(&self, points: &'a [Point]) -> &'a Point {
        &points[self.first()]
    }

    pub fn first_point_mut<'a>(&self, points: &'a mut [Point]) -> &'a mut Point {
        &mut points[self.first()]
    }

    pub fn last(&self) -> usize {
        self.last_ix as usize
    }

    pub fn last_point<'a>(&self, points: &'a [Point]) -> &'a Point {
        &points[self.last()]
    }

    pub fn last_point_mut<'a>(&self, points: &'a mut [Point]) -> &'a mut Point {
        &mut points[self.last()]
    }
}

/// Sequence of segments used for grid-fitting.
///
/// See <https://gitlab.freedesktop.org/freetype/freetype/-/blob/57617782464411201ce7bbc93b086c1b4d7d84a5/src/autofit/afhints.h#L286>
#[derive(Copy, Clone, PartialEq, Eq, Debug, Default)]
pub(crate) struct Edge {
    /// Original, unscaled position in font units.
    pub fpos: i16,
    /// Original, scaled position.
    pub opos: i32,
    /// Current position.
    pub pos: i32,
    /// Edge flags.
    pub flags: u8,
    /// Edge direction.
    pub dir: Direction,
    /// Present if this is a blue edge.
    pub blue_edge: Option<ScaledWidth>,
    /// Index of linked edge.
    pub link_ix: Option<u16>,
    /// Index of primary edge for serif.
    pub serif_ix: Option<u16>,
<<<<<<< HEAD
    /// Used to speed up edge interpolation.
    pub scale: i32,
=======
    /// Used during stem matching.
    pub score: i32,
>>>>>>> b2b28bdf
    /// Index of first segment in edge.
    pub first_ix: u16,
    /// Index of last segment in edge.
    pub last_ix: u16,
}

/// Edge flags.
///
/// Note: these are the same as segment flags.
///
/// See <https://gitlab.freedesktop.org/freetype/freetype/-/blob/57617782464411201ce7bbc93b086c1b4d7d84a5/src/autofit/afhints.h#L227>
impl Edge {
    pub const NORMAL: u8 = Segment::NORMAL;
    pub const ROUND: u8 = Segment::ROUND;
    pub const SERIF: u8 = Segment::SERIF;
    pub const DONE: u8 = Segment::DONE;
    pub const NEUTRAL: u8 = Segment::NEUTRAL;
<<<<<<< HEAD
}

impl Edge {
    pub fn link<'a>(&self, edges: &'a [Edge]) -> Option<&'a Edge> {
        edges.get(self.link_ix.map(|ix| ix as usize)?)
    }

    pub fn serif<'a>(&self, edges: &'a [Edge]) -> Option<&'a Edge> {
        edges.get(self.serif_ix.map(|ix| ix as usize)?)
    }
=======
>>>>>>> b2b28bdf
}<|MERGE_RESOLUTION|>--- conflicted
+++ resolved
@@ -64,10 +64,6 @@
     ///
     /// See <https://gitlab.freedesktop.org/freetype/freetype/-/blob/57617782464411201ce7bbc93b086c1b4d7d84a5/src/autofit/afhints.c#L197>
     pub fn insert_edge(&mut self, edge: Edge, top_to_bottom_hinting: bool) {
-<<<<<<< HEAD
-        // First push a new default edge
-=======
->>>>>>> b2b28bdf
         self.edges.push(edge);
         let edges = self.edges.as_mut_slice();
         // If this is the first edge, we're done.
@@ -203,13 +199,8 @@
     pub link_ix: Option<u16>,
     /// Index of primary edge for serif.
     pub serif_ix: Option<u16>,
-<<<<<<< HEAD
     /// Used to speed up edge interpolation.
     pub scale: i32,
-=======
-    /// Used during stem matching.
-    pub score: i32,
->>>>>>> b2b28bdf
     /// Index of first segment in edge.
     pub first_ix: u16,
     /// Index of last segment in edge.
@@ -227,7 +218,6 @@
     pub const SERIF: u8 = Segment::SERIF;
     pub const DONE: u8 = Segment::DONE;
     pub const NEUTRAL: u8 = Segment::NEUTRAL;
-<<<<<<< HEAD
 }
 
 impl Edge {
@@ -238,6 +228,4 @@
     pub fn serif<'a>(&self, edges: &'a [Edge]) -> Option<&'a Edge> {
         edges.get(self.serif_ix.map(|ix| ix as usize)?)
     }
-=======
->>>>>>> b2b28bdf
 }