//! Segments and edges for one dimension of an outline.

use super::{
    metrics::ScaledWidth,
    outline::{Direction, Orientation, Point},
};
use crate::collections::SmallVec;

/// Maximum number of segments and edges stored inline.
///
/// See <https://gitlab.freedesktop.org/freetype/freetype/-/blob/57617782464411201ce7bbc93b086c1b4d7d84a5/src/autofit/afhints.h#L306>
const MAX_INLINE_SEGMENTS: usize = 18;
const MAX_INLINE_EDGES: usize = 12;

/// Either horizontal or vertical.
///
/// A type alias because it's used as an index.
pub type Dimension = usize;

/// Segments and edges for one dimension of an outline.
///
/// See <https://gitlab.freedesktop.org/freetype/freetype/-/blob/57617782464411201ce7bbc93b086c1b4d7d84a5/src/autofit/afhints.h#L309>
#[derive(Clone, Default, Debug)]
pub struct Axis {
    /// Either horizontal or vertical.
    pub dim: Dimension,
    /// Depends on dimension and outline orientation.
    pub major_dir: Direction,
    /// Collection of segments for the axis.
    pub segments: SmallVec<Segment, MAX_INLINE_SEGMENTS>,
    /// Collection of edges for the axis.
    pub edges: SmallVec<Edge, MAX_INLINE_EDGES>,
}

impl Axis {
    /// X coordinates, i.e. vertical segments and edges.
    pub const HORIZONTAL: Dimension = 0;
    /// Y coordinates, i.e. horizontal segments and edges.
    pub const VERTICAL: Dimension = 1;
}

impl Axis {
    pub fn new(dim: Dimension, orientation: Option<Orientation>) -> Self {
        let mut axis = Self::default();
        axis.reset(dim, orientation);
        axis
    }

    pub fn reset(&mut self, dim: Dimension, orientation: Option<Orientation>) {
        self.dim = dim;
        self.major_dir = match (dim, orientation) {
            (Self::HORIZONTAL, Some(Orientation::Clockwise)) => Direction::Down,
            (Self::VERTICAL, Some(Orientation::Clockwise)) => Direction::Right,
            (Self::HORIZONTAL, _) => Direction::Up,
            (Self::VERTICAL, _) => Direction::Left,
            _ => Direction::None,
        };
        self.segments.clear();
        self.edges.clear();
    }
}

impl Axis {
    /// Inserts the given edge into the sorted edge list.
    ///
    /// See <https://gitlab.freedesktop.org/freetype/freetype/-/blob/57617782464411201ce7bbc93b086c1b4d7d84a5/src/autofit/afhints.c#L197>
    pub fn insert_edge(&mut self, edge: Edge, top_to_bottom_hinting: bool) {
        self.edges.push(edge);
        let edges = self.edges.as_mut_slice();
        // If this is the first edge, we're done.
        if edges.len() == 1 {
            return;
        }
        // Now move it into place
        let mut ix = edges.len() - 1;
        while ix > 0 {
            let prev_ix = ix - 1;
            let prev_fpos = edges[prev_ix].fpos;
            if (top_to_bottom_hinting && prev_fpos > edge.fpos)
                || (!top_to_bottom_hinting && prev_fpos < edge.fpos)
            {
                break;
            }
            // Edges with the same position and minor direction should appear
            // before those with the major direction
            if prev_fpos == edge.fpos && edge.dir == self.major_dir {
                break;
            }
            let prev_edge = edges[prev_ix];
            edges[ix] = prev_edge;
            ix -= 1;
        }
        edges[ix] = edge;
    }

    /// Links the given segment and edge.
    pub fn append_segment_to_edge(&mut self, segment_ix: usize, edge_ix: usize) {
        let edge = &mut self.edges[edge_ix];
        let first_ix = edge.first_ix;
        let last_ix = edge.last_ix;
        edge.last_ix = segment_ix as u16;
        let segment = &mut self.segments[segment_ix];
        segment.edge_next_ix = Some(first_ix);
        self.segments[last_ix as usize].edge_next_ix = Some(segment_ix as u16);
    }
}

/// Sequence of points with a single dominant direction.
///
/// See <https://gitlab.freedesktop.org/freetype/freetype/-/blob/57617782464411201ce7bbc93b086c1b4d7d84a5/src/autofit/afhints.h#L262>
#[derive(Copy, Clone, PartialEq, Eq, Debug, Default)]
pub(crate) struct Segment {
    /// Flags describing the properties of the segment.
    pub flags: u8,
    /// Dominant direction of the segment.
    pub dir: Direction,
    /// Position of the segment.
    pub pos: i16,
    /// Deviation from segment position.
    pub delta: i16,
    /// Minimum coordinate of the segment.
    pub min_coord: i16,
    /// Maximum coordinate of the segment.
    pub max_coord: i16,
    /// Hinted segment height.
    pub height: i16,
    /// Used during stem matching.
    pub score: i32,
    /// Used during stem matching.
    pub len: i32,
    /// Index of best candidate for a stem link.
    pub link_ix: Option<u16>,
    /// Index of best candidate for a serif link.
    pub serif_ix: Option<u16>,
    /// Index of first point in the outline.
    pub first_ix: u16,
    /// Index of last point in the outline.
    pub last_ix: u16,
    /// Index of edge that is associated with the segment.
    pub edge_ix: Option<u16>,
    /// Index of next segment in edge's segment list.
    pub edge_next_ix: Option<u16>,
}

/// Segment flags.
///
/// Note: these are the same as edge flags.
///
/// See <https://gitlab.freedesktop.org/freetype/freetype/-/blob/57617782464411201ce7bbc93b086c1b4d7d84a5/src/autofit/afhints.h#L227>
impl Segment {
    pub const NORMAL: u8 = 0;
    pub const ROUND: u8 = 1;
    pub const SERIF: u8 = 2;
    pub const DONE: u8 = 4;
    pub const NEUTRAL: u8 = 8;
}

impl Segment {
    pub fn first(&self) -> usize {
        self.first_ix as usize
    }

    pub fn first_point<'a>(&self, points: &'a [Point]) -> &'a Point {
        &points[self.first()]
    }

    pub fn first_point_mut<'a>(&self, points: &'a mut [Point]) -> &'a mut Point {
        &mut points[self.first()]
    }

    pub fn last(&self) -> usize {
        self.last_ix as usize
    }

    pub fn last_point<'a>(&self, points: &'a [Point]) -> &'a Point {
        &points[self.last()]
    }

    pub fn last_point_mut<'a>(&self, points: &'a mut [Point]) -> &'a mut Point {
        &mut points[self.last()]
    }

    pub fn edge<'a>(&self, edges: &'a [Edge]) -> Option<&'a Edge> {
        edges.get(self.edge_ix.map(|ix| ix as usize)?)
    }

<<<<<<< HEAD
    pub fn edge_next<'a>(&self, segments: &'a [Segment]) -> Option<&'a Segment> {
=======
    /// Returns the next segment in this segment's parent edge.
    pub fn next_in_edge<'a>(&self, segments: &'a [Segment]) -> Option<&'a Segment> {
>>>>>>> f2735a41
        segments.get(self.edge_next_ix.map(|ix| ix as usize)?)
    }

    pub fn link<'a>(&self, segments: &'a [Segment]) -> Option<&'a Segment> {
        segments.get(self.link_ix.map(|ix| ix as usize)?)
    }
}

/// Sequence of segments used for grid-fitting.
///
/// See <https://gitlab.freedesktop.org/freetype/freetype/-/blob/57617782464411201ce7bbc93b086c1b4d7d84a5/src/autofit/afhints.h#L286>
#[derive(Copy, Clone, PartialEq, Eq, Debug, Default)]
pub(crate) struct Edge {
    /// Original, unscaled position in font units.
    pub fpos: i16,
    /// Original, scaled position.
    pub opos: i32,
    /// Current position.
    pub pos: i32,
    /// Edge flags.
    pub flags: u8,
    /// Edge direction.
    pub dir: Direction,
    /// Present if this is a blue edge.
    pub blue_edge: Option<ScaledWidth>,
    /// Index of linked edge.
    pub link_ix: Option<u16>,
    /// Index of primary edge for serif.
    pub serif_ix: Option<u16>,
    /// Used to speed up edge interpolation.
    pub scale: i32,
    /// Index of first segment in edge.
    pub first_ix: u16,
    /// Index of last segment in edge.
    pub last_ix: u16,
}

/// Edge flags.
///
/// Note: these are the same as segment flags.
///
/// See <https://gitlab.freedesktop.org/freetype/freetype/-/blob/57617782464411201ce7bbc93b086c1b4d7d84a5/src/autofit/afhints.h#L227>
impl Edge {
    pub const NORMAL: u8 = Segment::NORMAL;
    pub const ROUND: u8 = Segment::ROUND;
    pub const SERIF: u8 = Segment::SERIF;
    pub const DONE: u8 = Segment::DONE;
    pub const NEUTRAL: u8 = Segment::NEUTRAL;
}

impl Edge {
    pub fn first_segment<'a>(&self, segments: &'a [Segment]) -> Option<&'a Segment> {
        segments.get(self.first_ix as usize)
    }

    pub fn link<'a>(&self, edges: &'a [Edge]) -> Option<&'a Edge> {
        edges.get(self.link_ix.map(|ix| ix as usize)?)
    }

    pub fn serif<'a>(&self, edges: &'a [Edge]) -> Option<&'a Edge> {
        edges.get(self.serif_ix.map(|ix| ix as usize)?)
    }
}<|MERGE_RESOLUTION|>--- conflicted
+++ resolved
@@ -184,12 +184,8 @@
         edges.get(self.edge_ix.map(|ix| ix as usize)?)
     }
 
-<<<<<<< HEAD
-    pub fn edge_next<'a>(&self, segments: &'a [Segment]) -> Option<&'a Segment> {
-=======
     /// Returns the next segment in this segment's parent edge.
     pub fn next_in_edge<'a>(&self, segments: &'a [Segment]) -> Option<&'a Segment> {
->>>>>>> f2735a41
         segments.get(self.edge_next_ix.map(|ix| ix as usize)?)
     }
 
