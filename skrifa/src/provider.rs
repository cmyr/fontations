--- conflicted
+++ resolved
@@ -50,7 +50,6 @@
         Charmap::new(self)
     }
 
-<<<<<<< HEAD
     /// Returns the collection of scalable glyph outlines.
     ///
     /// If the font contains multiple outline sources, this method prioritizes
@@ -58,11 +57,11 @@
     /// source, use the [`OutlineGlyphCollection::with_format`] method.
     fn outline_glyphs(&self) -> OutlineGlyphCollection<'a> {
         OutlineGlyphCollection::new(self)
-=======
+    }
+
     // Returns a collection of paintable color glyphs.
     fn color_glyphs(&self) -> ColorGlyphCollection<'a> {
         ColorGlyphCollection::new(self)
->>>>>>> fc06fc15
     }
 }
 
