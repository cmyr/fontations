//! A robust, ergonomic, high performance crate for OpenType fonts.
//!  
//! Skrifa is a mid level library that provides access to various types
//! of [`metadata`](MetadataProvider) contained in a font as well as support
//! for [`scaling`](scale) (extraction) of glyph outlines.
//!
//! It is described as "mid level" because the library is designed to sit
//! above low level font parsing (provided by [`read-fonts`](https://crates.io/crates/read-fonts))
//! and below a higher level text layout engine.
//!
//! See the [readme](https://github.com/googlefonts/fontations/blob/main/skrifa/README.md)
//! for additional details.

/// Expose our "raw" underlying parser crate.
pub extern crate read_fonts as raw;

pub mod attribute;
pub mod charmap;
pub mod color;
pub mod font;
pub mod instance;
pub mod metrics;
pub mod outline;
#[doc(hidden)]
pub mod scale;
pub mod setting;
pub mod string;

mod outline;
mod provider;
mod small_array;
mod variation;

<<<<<<< HEAD
pub use outline::{
    Hinting, NativeHinter, OutlineGlyph, OutlineGlyphCollection, OutlineGlyphFormat, ScaleError,
    ScalerMemory, ScalerMetrics,
};
=======
#[doc(inline)]
pub use outline::{OutlineGlyph, OutlineGlyphCollection};

>>>>>>> a08407bb
pub use variation::{Axis, AxisCollection, NamedInstance, NamedInstanceCollection};

/// Useful collection of common types suitable for glob importing.
pub mod prelude {
    #[doc(no_inline)]
    pub use super::{
        font::{FontRef, UniqueId},
        instance::{LocationRef, NormalizedCoord, Size},
        GlyphId, MetadataProvider, Tag,
    };
}

pub use read_fonts::types::{GlyphId, Pen as OutlinePen, Tag};

#[doc(inline)]
pub use provider::MetadataProvider;

/// Limit for recursion when loading TrueType composite glyphs.
const GLYF_COMPOSITE_RECURSION_LIMIT: usize = 32;<|MERGE_RESOLUTION|>--- conflicted
+++ resolved
@@ -31,16 +31,9 @@
 mod small_array;
 mod variation;
 
-<<<<<<< HEAD
-pub use outline::{
-    Hinting, NativeHinter, OutlineGlyph, OutlineGlyphCollection, OutlineGlyphFormat, ScaleError,
-    ScalerMemory, ScalerMetrics,
-};
-=======
 #[doc(inline)]
 pub use outline::{OutlineGlyph, OutlineGlyphCollection};
 
->>>>>>> a08407bb
 pub use variation::{Axis, AxisCollection, NamedInstance, NamedInstanceCollection};
 
 /// Useful collection of common types suitable for glob importing.
